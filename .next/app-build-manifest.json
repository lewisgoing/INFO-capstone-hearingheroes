--- conflicted
+++ resolved
@@ -1,52 +1,15 @@
 {
   "pages": {
-<<<<<<< HEAD
-=======
-    "/_not-found/page": [
-      "static/chunks/webpack-de96603576ac7c02.js",
-      "static/chunks/fd9d1056-796f5f0836d7e441.js",
-      "static/chunks/117-adbb5cfa097411cc.js",
-      "static/chunks/main-app-956433cae3ee42dd.js",
-      "static/chunks/app/_not-found/page-12f067ceb7415e55.js"
-    ],
->>>>>>> 67670aad
     "/layout": [
-      "static/chunks/webpack-de96603576ac7c02.js",
-      "static/chunks/fd9d1056-796f5f0836d7e441.js",
-      "static/chunks/117-adbb5cfa097411cc.js",
-      "static/chunks/main-app-956433cae3ee42dd.js",
-      "static/css/0f22f77e64def211.css",
-      "static/chunks/bc9e92e6-388cbe5f29e2a43b.js",
-      "static/chunks/5650b5f8-6b8e56b4a7bbd0b0.js",
-      "static/chunks/634-215ddf3c943efc05.js",
-      "static/chunks/app/layout-e7d4dd947f4146fa.js"
-    ],
-    "/page": [
-      "static/chunks/webpack-de96603576ac7c02.js",
-      "static/chunks/fd9d1056-796f5f0836d7e441.js",
-      "static/chunks/117-adbb5cfa097411cc.js",
-      "static/chunks/main-app-956433cae3ee42dd.js",
-      "static/chunks/bc9e92e6-388cbe5f29e2a43b.js",
-      "static/chunks/5650b5f8-6b8e56b4a7bbd0b0.js",
-      "static/chunks/634-215ddf3c943efc05.js",
-      "static/chunks/181-8768f223df9d7df0.js",
-      "static/chunks/app/page-3128c7ae047f7ea5.js"
+      "static/chunks/webpack.js",
+      "static/chunks/main-app.js",
+      "static/css/app/layout.css",
+      "static/chunks/app/layout.js"
     ],
     "/page": [
       "static/chunks/webpack.js",
       "static/chunks/main-app.js",
       "static/chunks/app/page.js"
-    ],
-    "/login/page": [
-      "static/chunks/webpack-de96603576ac7c02.js",
-      "static/chunks/fd9d1056-796f5f0836d7e441.js",
-      "static/chunks/117-adbb5cfa097411cc.js",
-      "static/chunks/main-app-956433cae3ee42dd.js",
-      "static/chunks/bc9e92e6-388cbe5f29e2a43b.js",
-      "static/chunks/5650b5f8-6b8e56b4a7bbd0b0.js",
-      "static/chunks/634-215ddf3c943efc05.js",
-      "static/chunks/470-3eeff2b7e6e88ad7.js",
-      "static/chunks/app/login/page-6a6de210c8be8aad.js"
     ]
   }
 }